r"""Functionality for storing and analyzing an individual storm."""

import calendar
import numpy as np
import pandas as pd
import re
import scipy.interpolate as interp
import urllib
import warnings
from datetime import datetime as dt,timedelta
import requests
import copy 

from .plot import TrackPlot
from ..tornado import *
from ..recon import *

#Import tools
from .tools import *
from ..utils import *

try:
    import zipfile
    import gzip
    from io import StringIO, BytesIO
    import tarfile
except:
    warnings.warn("Warning: The libraries necessary for online NHC forecast retrieval aren't available (gzip, io, tarfile).")

try:
    import matplotlib.lines as mlines
    import matplotlib.patheffects as path_effects
    import matplotlib.pyplot as plt
    import matplotlib.ticker as mticker
except:
    warnings.warn("Warning: Matplotlib is not installed in your python environment. Plotting functions will not work.")

class Storm:
    
    r"""
    Initializes an instance of Storm, retrieved via ``TrackDataset.get_storm()``.

    Parameters
    ----------
    storm : dict
        Dict entry of the requested storm.
    
    Other Parameters
    ----------------
    stormTors : dict, optional
        Dict entry containing tornado data assicated with the storm. Populated directly from tropycal.tracks.TrackDataset.

    Returns
    -------
    Storm
        Instance of a Storm object.
    """
    
    def __setitem__(self, key, value):
        self.__dict__[key] = value
        
    def __getitem__(self, key):
        return self.__dict__[key]
    
    def __repr__(self):
         
        #Label object
        summary = ["<tropycal.tracks.Storm>"]
        
        #Format keys for summary
        type_array = np.array(self.dict['type'])
        idx = np.where((type_array == 'SD') | (type_array == 'SS') | (type_array == 'TD') | (type_array == 'TS') | (type_array == 'HU'))[0]
        if len(idx) == 0:
            start_date = 'N/A'
            end_date = 'N/A'
            max_wind = 'N/A'
            min_mslp = 'N/A'
        else:
            time_tropical = np.array(self.dict['date'])[idx]
            start_date = time_tropical[0].strftime("%H00 UTC %d %B %Y")
            end_date = time_tropical[-1].strftime("%H00 UTC %d %B %Y")
            max_wind = 'N/A' if all_nan(np.array(self.dict['vmax'])[idx]) == True else np.nanmax(np.array(self.dict['vmax'])[idx])
            min_mslp = 'N/A' if all_nan(np.array(self.dict['mslp'])[idx]) == True else np.nanmin(np.array(self.dict['mslp'])[idx])
        summary_keys = {'Maximum Wind':f"{max_wind} knots",
                        'Minimum Pressure':f"{min_mslp} hPa",
                        'Start Date':start_date,
                        'End Date':end_date}
        
        #Format keys for coordinates
        variable_keys = {}
        for key in self.vars.keys():
            dtype = type(self.vars[key][0]).__name__
            dtype = dtype.replace("_","")
            variable_keys[key] = f"({dtype}) [{self.vars[key][0]} .... {self.vars[key][-1]}]"

        #Add storm summary
        summary.append("Storm Summary:")
        add_space = np.max([len(key) for key in summary_keys.keys()])+3
        for key in summary_keys.keys():
            key_name = key+":"
            summary.append(f'{" "*4}{key_name:<{add_space}}{summary_keys[key]}')
        
        #Add coordinates
        summary.append("\nVariables:")
        add_space = np.max([len(key) for key in variable_keys.keys()])+3
        for key in variable_keys.keys():
            key_name = key
            summary.append(f'{" "*4}{key_name:<{add_space}}{variable_keys[key]}')
        
        #Add additional information
        summary.append("\nMore Information:")
        add_space = np.max([len(key) for key in self.coords.keys()])+3
        for key in self.coords.keys():
            key_name = key+":"
            val = '%0.1f'%(self.coords[key]) if key == 'ace' else self.coords[key]
            summary.append(f'{" "*4}{key_name:<{add_space}}{val}')

        return "\n".join(summary)
    
    def __init__(self,storm,stormTors=None,read_path=""):
        
        if read_path == "" or os.path.isfile(read_path) == False:

            #Save the dict entry of the storm
            self.dict = storm

            #Add other attributes about the storm
            keys = self.dict.keys()
            self.coords = {}
            self.vars = {}
            for key in keys:
                if key == 'realtime': continue
                if isinstance(self.dict[key], list) == False and isinstance(self.dict[key], dict) == False:
                    self[key] = self.dict[key]
                    self.coords[key] = self.dict[key]
                if isinstance(self.dict[key], list) == True and isinstance(self.dict[key], dict) == False:
                    self.vars[key] = np.array(self.dict[key])
                    self[key] = np.array(self.dict[key])

            #Assign tornado data
            if stormTors != None and isinstance(stormTors,dict) == True:
                self.stormTors = stormTors['data']
                self.tornado_dist_thresh = stormTors['dist_thresh']
                self.coords['Tornado Count'] = len(stormTors['data'])

            #Get Archer track data for this storm, if it exists
            try:
                self.get_archer()
            except:
                pass

            #Determine if storm object was retrieved via realtime object
            if 'realtime' in keys and self.dict['realtime'] == True:
                self.realtime = True
                self.coords['realtime'] = True
            else:
                self.realtime = False
                self.coords['realtime'] = False
        
        else:
<<<<<<< HEAD
            
            #This functionality currently does not exist
            raise ExceptionError("This functionality has not been implemented yet.")
    
    def sel_time(self,start_time,end_time=None):
=======
            self.realtime = False
            self.coords['realtime'] = False


    def sel(self,time=None,lat=None,lon=None,vmax=None,mslp=None,\
            dvmax_dt=None,dmslp_dt=None,stormtype=None,method='exact'):
>>>>>>> 7afd1e81
        
        r"""
        Subset this storm by any of its parameters and return a new storm object.
        
        Parameters
        ----------
        time : datetime.datetime or list/tuple of datetimes
            Datetime object for single point, or list/tuple of start time and end time.
            Default is None, which returns all points
        lat : float/int or list/tuple of float/int
            Float/int for single point, or list/tuple of latitude bounds (S,N).
            None in either position of a tuple means it is boundless on that side.
        lon : float/int or list/tuple of float/int
            Float/int for single point, or list/tuple of longitude bounds (W,E).
            If either lat or lon is a tuple, the other can be None for no bounds.
            If either is a tuple, the other canNOT be a float/int.
        vmax : list/tuple of float/int
            list/tuple of vmax bounds (min,max).
            None in either position of a tuple means it is boundless on that side. 
        mslp : list/tuple of float/int
            list/tuple of mslp bounds (min,max).
            None in either position of a tuple means it is boundless on that side. 
        dvmax_dt : list/tuple of float/int
            list/tuple of vmax bounds (min,max). ONLY AVAILABLE AFTER INTERP.
            None in either position of a tuple means it is boundless on that side. 
        dmslp_dt : list/tuple of float/int
            list/tuple of mslp bounds (min,max). ONLY AVAILABLE AFTER INTERP.
            None in either position of a tuple means it is boundless on that side.
        stormtype : list/tuple of str
            list/tuple of stormtypes (options: 'LO','EX','TD','SD','TS','SS','HU')
        method : str
            Applies for single point selection in time and lat/lon.
            'exact' requires a point to match exactly with the request. (default)
            'nearest' returns the nearest point to the request
            'floor' ONLY for time, returns the nearest point before the request
            'ceil' ONLY for time, returns the neartest point after the request
        
        Returns
        -------
        storm object
            A new storm object that satisfies the intersection of all subsetting.
        """
        
        #create copy of storm object
        NEW_STORM = copy.copy(self)
        idx_final = np.arange(len(self.date))
        
        #apply time filter
        if time is None:
            idx = copy.copy(idx_final)
        
        elif isinstance(time,dt):
            time_diff = np.array([(time-i).total_seconds() for i in self.date])
            idx = np.abs(time_diff).argmin()
            if time_diff[idx]!=0:
                if method=='exact':
                    msg = f'no exact match for {time}. Use different time or method.'
                    raise ValueError(msg)
                elif method=='floor' and time_diff[idx]<0:
                    idx += -1
                    if idx<0:
                        msg = f'no points before {time}. Use different time or method.'
                        raise ValueError(msg)
                elif method=='ceil' and time_diff[idx]>0:
                    idx += 1
                    if idx>=len(time_diff):
                        msg = f'no points after {time}. Use different time or method.'
                        raise ValueError(msg)
        
        elif isinstance(time,(tuple,list)) and len(time)==2:
            time0,time1 = time
            if time0 is None:
                time0 = min(self.date)
            elif not isinstance(time0,dt):
                msg = 'time bounds must be of type datetime.datetime or None.'
                raise TypeError(msg)
            if time1 is None:
                time1 = max(self.date)
            elif not isinstance(time1,dt):
                msg = 'time bounds must be of type datetime.datetime or None.'
                raise TypeError(msg)            
            tmptimes = np.array(self.date)
            idx = np.where((tmptimes>=time0) & (tmptimes<=time1))[0]
            if len(idx)==0:
                msg = f'no points between {time}. Use different time bounds.'
                raise ValueError(msg)
                
        else:
            msg = 'time must be of type datetime.datetime, tuple/list, or None.'
            raise TypeError(msg)
        
        #update idx_final
        idx_final = list(set(idx_final) & set(listify(idx)))

        #apply lat/lon filter
        if lat is None and lon is None:
            idx = copy.copy(idx_final)
            
        elif isinstance(lat,(int,float)) and isinstance(lon,(int,float)):
            dist = np.array([great_circle((lat,lon),(x,y)).kilometers for x,y in zip(self.lon,self.lat)])
            idx = np.abs(dist).argmin()
            if dist[idx]!=0:
                if method=='exact':
                    msg = f'no exact match for {lat}/{lon}. Use different location or method.'
                    raise ValueError(msg)
                elif method in ('floor','ceil'):
                    print('floor and ceil do not apply to lat/lon filtering. Using nearest instead.')

        elif (isinstance(lat,(tuple,list)) and len(lat)==2) \
            or (isinstance(lon,(tuple,list)) and len(lon)==2):
            if not isinstance(lat,(tuple,list)):
                print('Using no lat bounds')
                lat = (None,None)
            if not isinstance(lon,(tuple,list)):
                print('Using no lon bounds')
                lon = (None,None)
            lat0,lat1 = lat
            lon0,lon1 = lon
            if lat0 is None:
                lat0 = min(self.lat)
            elif not isinstance(lat0,(float,int)):
                msg = 'lat/lon bounds must be of type float/int or None.'
                raise TypeError(msg)
            if lat1 is None:
                lat1 = max(self.lat)
            elif not isinstance(lat1,(float,int)):
                msg = 'lat/lon bounds must be of type float/int or None.'
                raise TypeError(msg)
            if lon0 is None:
                lon0 = min(self.lon)
            elif not isinstance(lon0,(float,int)):
                msg = 'lat/lon bounds must be of type float/int or None.'
                raise TypeError(msg)
            if lon1 is None:
                lon1 = max(self.lon)
            elif not isinstance(lon1,(float,int)):
                msg = 'lat/lon bounds must be of type float/int or None.'
                raise TypeError(msg)
                
            tmplat,tmplon = np.array(self.lat),np.array(self.lon)%360
            idx = np.where((tmplat>=lat0) & (tmplat<=lat1) & \
                           (tmplon>=lon0%360) & (tmplon<=lon1%360))[0]
            if len(idx)==0:
                msg = f'no points in {lat}/{lon} box. Use different lat/lon bounds.'
                raise ValueError(msg)
                
        else:
            msg = 'lat and lon must be of the same type: float/int, tuple/list, or None.'
            raise TypeError(msg)  

        #update idx_final
        idx_final = list(set(idx_final) & set(listify(idx)))

        #apply vmax filter
        if vmax is None:
            idx = copy.copy(idx_final)
        
        elif isinstance(vmax,(tuple,list)) and len(vmax)==2:
            vmax0,vmax1 = vmax
            if vmax0 is None:
                vmax0 = np.nanmin(self.vmax)
            elif not isinstance(vmax0,(float,int)):
                msg = 'vmax bounds must be of type float/int or None.'
                raise TypeError(msg)
            if vmax1 is None:
                vmax1 = np.nanmax(self.vmax)
            elif not isinstance(vmax1,(float,int)):
                msg = 'vmax bounds must be of type float/int or None.'
                raise TypeError(msg)            
            tmpvmax = np.array(self.vmax)
            idx = np.where((tmpvmax>=vmax0) & (tmpvmax<=vmax1))[0]
            if len(idx)==0:
                msg = f'no points with vmax between {vmax}. Use different vmax bounds.'
                raise ValueError(msg)
                
        else:
            msg = 'vmax must be of type tuple/list, or None.'
            raise TypeError(msg)

        #update idx_final
        idx_final = list(set(idx_final) & set(listify(idx)))

        #apply mslp filter
        if mslp is None:
            idx = copy.copy(idx_final)
        
        elif isinstance(mslp,(tuple,list)) and len(mslp)==2:
            mslp0,mslp1 = mslp
            if mslp0 is None:
                mslp0 = np.nanmin(self.mslp)
            elif not isinstance(mslp0,(float,int)):
                msg = 'mslp bounds must be of type float/int or None.'
                raise TypeError(msg)
            if mslp1 is None:
                mslp1 = np.nanmax(self.mslp)
            elif not isinstance(mslp1,(float,int)):
                msg = 'mslp bounds must be of type float/int or None.'
                raise TypeError(msg)            
            tmpmslp = np.array(self.mslp)
            idx = np.where((tmpmslp>=mslp0) & (tmpmslp<=mslp1))[0]
            if len(idx)==0:
                msg = f'no points with mslp between {mslp}. Use different dmslp_dt bounds.'
                raise ValueError(msg)
                
        else:
            msg = 'vmax must be of type tuple/list, or None.'
            raise TypeError(msg)

        #update idx_final
        idx_final = list(set(idx_final) & set(listify(idx)))

        #apply dvmax_dt filter
        if dvmax_dt is None:
            idx = copy.copy(idx_final)
        
        elif 'dvmax_dt' not in self.dict.keys():
            msg = f'dvmax_dt not in storm data. Create new object with interp first.'
            raise KeyError(msg)            
        
        elif isinstance(dvmax_dt,(tuple,list)) and len(dvmax_dt)==2:
            dvmax_dt0,dvmax_dt1 = dvmax_dt
            if dvmax_dt0 is None:
                dvmax_dt0 = np.nanmin(self.dvmax_dt)
            elif not isinstance(dvmax_dt0,(float,int)):
                msg = 'dmslp_dt bounds must be of type float/int or None.'
                raise TypeError(msg)
            if dvmax_dt1 is None:
                dvmax_dt1 = np.nanmax(self.dvmax_dt)
            elif not isinstance(dvmax_dt1,(float,int)):
                msg = 'dmslp_dt bounds must be of type float/int or None.'
                raise TypeError(msg)     
                        
            tmpvmax = np.array(self.dvmax_dt)
            idx = np.where((tmpvmax>=dvmax_dt0) & (tmpvmax<=dvmax_dt1))[0]
            if len(idx)==0:
                msg = f'no points with dvmax_dt between {dvmax_dt}. Use different dvmax_dt bounds.'
                raise ValueError(msg)

        #update idx_final
        idx_final = list(set(idx_final) & set(listify(idx)))

        #apply dmslp_dt filter
        if dmslp_dt is None:
            idx = copy.copy(idx_final)
            
        elif 'dmslp_dt' not in self.dict.keys():
            msg = f'dmslp_dt not in storm data. Create new object with interp first.'
            raise KeyError(msg)   
            
        elif isinstance(dmslp_dt,(tuple,list)) and len(dmslp_dt)==2:
            dmslp_dt0,dmslp_dt1 = dmslp_dt
            if dmslp_dt0 is None:
                dmslp_dt0 = np.nanmin(self.dmslp_dt)
            elif not isinstance(dmslp_dt0,(float,int)):
                msg = 'dmslp_dt bounds must be of type float/int or None.'
                raise TypeError(msg)
            if dmslp_dt1 is None:
                dmslp_dt1 = np.nanmax(self.dmslp_dt)
            elif not isinstance(dmslp_dt1,(float,int)):
                msg = 'dmslp_dt bounds must be of type float/int or None.'
                raise TypeError(msg)            
            tmpmslp = np.array(self.dmslp_dt)
            idx = np.where((tmpmslp>=dmslp_dt0) & (tmpmslp<=dmslp_dt1))[0]
            if len(idx)==0:
                msg = f'no points with dmslp_dt between {dmslp_dt}. Use different dmslp_dt bounds.'
                raise ValueError(msg)
                
        #update idx_final
        idx_final = list(set(idx_final) & set(listify(idx)))

        #apply stormtype filter
        if stormtype is None:
            idx = copy.copy(idx_final)
        
        elif isinstance(stormtype,(tuple,list,str)):
            idx = [i for i,j in enumerate(self.type) if j in listify(stormtype)]
            if len(idx)==0:
                msg = f'no points with type {stormtype}. Use different stormtype.'
                raise ValueError(msg)
                
        else:
            msg = 'stormtype must be of type tuple/list, str, or None.'
            raise TypeError(msg)
        
        #update idx_final
        idx_final = sorted(list(set(idx_final) & set(listify(idx))))

        #Construct new storm dict with subset elements
        for key in self.dict.keys():
            if isinstance(self.dict[key], list) == True:
                NEW_STORM.dict[key] = [self.dict[key][i] for i in idx_final]
            else:
                NEW_STORM.dict[key] = self.dict[key]
            
            #Add other attributes to new storm object
            if key == 'realtime': continue
            if isinstance(NEW_STORM.dict[key], list) == False and isinstance(NEW_STORM.dict[key], dict) == False:
                NEW_STORM[key] = NEW_STORM.dict[key]
                NEW_STORM.coords[key] = NEW_STORM.dict[key]
            if isinstance(NEW_STORM.dict[key], list) == True and isinstance(NEW_STORM.dict[key], dict) == False:
                NEW_STORM.vars[key] = np.array(NEW_STORM.dict[key])
                NEW_STORM[key] = np.array(NEW_STORM.dict[key])                
                
        return NEW_STORM

    def interp(self,timeres=1,dt_window=24,dt_align='middle'):
        
        r"""
        Interpolate a storm temporally to a specified time resolution.
        
        Parameters
        ----------
        timeres : int
            Temporal resolution in hours to interpolate storm data to. Default is 1 hour.
        dt_window : int
            Time window in hours over which to calculate temporal change data. Default is 24 hours.
        dt_align : str
            Whether to align the temporal change window as "start", "middle" or "end" of the dt_window time period.
        
        Returns
        -------
        storm object
            New storm object containing the updated dictionary.
        """
        
        NEW_STORM = copy.copy(self)
        newdict = interp_storm(self.dict,timeres,dt_window,dt_align)
        for key in newdict.keys(): 
            NEW_STORM.dict[key] = newdict[key]

        #Add other attributes to new storm object
        for key in NEW_STORM.dict.keys():
            if key == 'realtime': continue
            if isinstance(NEW_STORM.dict[key], (np.ndarray,list)) == False and isinstance(NEW_STORM.dict[key], dict) == False:
                NEW_STORM[key] = NEW_STORM.dict[key]
                NEW_STORM.coords[key] = NEW_STORM.dict[key]
            if isinstance(NEW_STORM.dict[key], (np.ndarray,list)) == True and isinstance(NEW_STORM.dict[key], dict) == False:
                NEW_STORM.dict[key] = list(NEW_STORM.dict[key])
                NEW_STORM.vars[key] = np.array(NEW_STORM.dict[key])
                NEW_STORM[key] = np.array(NEW_STORM.dict[key])
                
        return NEW_STORM

    def to_dict(self):
        
        r"""
        Returns the dict entry for the storm.
        
        Returns
        -------
        dict
            A dictionary containing information about the storm.
        """
        
        #Return dict
        return self.dict
        
    def to_xarray(self):
        
        r"""
        Converts the storm dict into an xarray Dataset object.
        
        Returns
        -------
        xarray.Dataset
            An xarray Dataset object containing information about the storm.
        """
        
        #Try importing xarray
        try:
            import xarray as xr
        except ImportError as e:
            raise RuntimeError("Error: xarray is not available. Install xarray in order to use this function.") from e
            
        #Set up empty dict for dataset
        time = self.dict['date']
        ds = {}
        attrs = {}
        
        #Add every key containing a list into the dict, otherwise add as an attribute
        keys = [k for k in self.dict.keys() if k != 'date']
        for key in keys:
            if isinstance(self.dict[key], list) == True:
                ds[key] = xr.DataArray(self.dict[key],coords=[time],dims=['time'])
            else:
                attrs[key] = self.dict[key]
                    
        #Convert entire dict to a Dataset
        ds = xr.Dataset(ds,attrs=attrs)

        #Return dataset
        return ds

    def to_dataframe(self):
        
        r"""
        Converts the storm dict into a pandas DataFrame object.
        
        Returns
        -------
        pandas.DataFrame
            A pandas DataFrame object containing information about the storm.
        """
        
        #Try importing pandas
        try:
            import pandas as pd
        except ImportError as e:
            raise RuntimeError("Error: pandas is not available. Install pandas in order to use this function.") from e
            
        #Set up empty dict for dataframe
        time = self.dict['date']
        ds = {}
        
        #Add every key containing a list into the dict
        keys = [k for k in self.dict.keys()]
        for key in keys:
            if isinstance(self.dict[key], list) == True:
                ds[key] = self.dict[key]
                    
        #Convert entire dict to a DataFrame
        ds = pd.DataFrame(ds)

        #Return dataset
        return ds
    
    #PLOT FUNCTION FOR HURDAT
    def plot(self,domain="dynamic",plot_all=False,ax=None,return_ax=False,cartopy_proj=None,save_path=None,prop={},map_prop={}):
        
        r"""
        Creates a plot of the observed track of the storm.
        
        Parameters
        ----------
        domain : str
            Domain for the plot. Default is "dynamic". "dynamic_tropical" is also available. Please refer to :ref:`options-domain` for available domain options.
        plot_all : bool
            Whether to plot dots for all observations along the track. If false, dots will be plotted every 6 hours. Default is false.
        ax : axes
            Instance of axes to plot on. If none, one will be generated. Default is none.
        return_ax : bool
            If True, returns the axes instance on which the plot was generated for the user to further modify. Default is False.
        cartopy_proj : ccrs
            Instance of a cartopy projection to use. If none, one will be generated. Default is none.
        save_path : str
            Relative or full path of directory to save the image in. If none, image will not be saved.
        
        Other Parameters
        ----------------
        prop : dict
            Customization properties of storm track lines. Please refer to :ref:`options-prop` for available options.
        map_prop : dict
            Customization properties of Cartopy map. Please refer to :ref:`options-map-prop` for available options.
        """
        
        #Create instance of plot object
        try:
            self.plot_obj
        except:
            self.plot_obj = TrackPlot()
        
        #Create cartopy projection
        if cartopy_proj == None:
            if max(self.dict['lon']) > 150 or min(self.dict['lon']) < -150:
                self.plot_obj.create_cartopy(proj='PlateCarree',central_longitude=180.0)
            else:
                self.plot_obj.create_cartopy(proj='PlateCarree',central_longitude=0.0)
        else:
            self.plot_obj.proj = cartopy_proj
            
        #Plot storm
        plot_ax = self.plot_obj.plot_storm(self.dict,domain,plot_all,ax=ax,return_ax=return_ax,prop=prop,map_prop=map_prop,save_path=save_path)
        
        #Return axis
        if ax != None or return_ax == True: return plot_ax
        
    #PLOT FUNCTION FOR HURDAT
    def plot_nhc_forecast(self,forecast,track_labels='fhr',cone_days=5,domain="dynamic_forecast",
                          ax=None,return_ax=False,cartopy_proj=None,save_path=None,prop={},map_prop={}):
        
        r"""
        Creates a plot of the operational NHC forecast track along with observed track data.
        
        Parameters
        ----------
        forecast : int or datetime.datetime
            Integer representing the forecast number, or datetime object for the closest issued forecast to this date.
        track_labels : str
            Label forecast hours with the following methods:
            
            * **""** = no label
            * **"fhr"** = forecast hour (default)
            * **"valid_utc"** = UTC valid time
            * **"valid_edt"** = EDT valid time
        cone_days : int
            Number of days to plot the forecast cone. Default is 5 days. Can select 2, 3, 4 or 5 days.
        domain : str
            Domain for the plot. Default is "dynamic_forecast". Please refer to :ref:`options-domain` for available domain options.
        ax : axes
            Instance of axes to plot on. If none, one will be generated. Default is none.
        return_ax : bool
            If True, returns the axes instance on which the plot was generated for the user to further modify. Default is False.
        cartopy_proj : ccrs
            Instance of a cartopy projection to use. If none, one will be generated. Default is none.
        save_path : str
            Relative or full path of directory to save the image in. If none, image will not be saved.
        
        Other Parameters
        ----------------
        prop : dict
            Customization properties of NHC forecast plot. Please refer to :ref:`options-prop-nhc` for available options.
        map_prop : dict
            Customization properties of Cartopy map. Please refer to :ref:`options-map-prop` for available options.
        """
        
        #Check to ensure the data source is HURDAT
        if self.source != "hurdat":
            raise RuntimeError("Error: NHC data can only be accessed when HURDAT is used as the data source.")
        
        #Create instance of plot object
        try:
            self.plot_obj
        except:
            self.plot_obj = TrackPlot()
        
        #Create cartopy projection
        if cartopy_proj == None:
            if max(self.dict['lon']) > 140 or min(self.dict['lon']) < -140:
                self.plot_obj.create_cartopy(proj='PlateCarree',central_longitude=180.0)
            else:
                self.plot_obj.create_cartopy(proj='PlateCarree',central_longitude=0.0)
            
        #Get forecasts dict saved into storm object, if it hasn't been already
        try:
            self.forecast_dict
        except:
            self.get_operational_forecasts()

        #Get all NHC forecast entries
        nhc_forecasts = self.forecast_dict['OFCL']
        carq_forecasts = self.forecast_dict['CARQ']

        #Get list of all NHC forecast initializations
        nhc_forecast_init = [k for k in nhc_forecasts.keys()]
        carq_forecast_init = [k for k in carq_forecasts.keys()]

        #Find closest matching time to the provided forecast date, or time
        if isinstance(forecast,int) == True:
            forecast_dict = nhc_forecasts[nhc_forecast_init[forecast-1]]
            advisory_num = forecast+0
        elif isinstance(forecast,dt) == True:
            nhc_forecast_init_dt = [dt.strptime(k,'%Y%m%d%H') for k in nhc_forecast_init]
            time_diff = np.array([(i-forecast).days + (i-forecast).seconds/86400 for i in nhc_forecast_init_dt])
            closest_idx = np.abs(time_diff).argmin()
            forecast_dict = nhc_forecasts[nhc_forecast_init[closest_idx]]
            advisory_num = closest_idx+1
            if np.abs(time_diff[closest_idx]) >= 1.0:
                warnings.warn(f"The date provided is outside of the duration of the storm. Returning the closest available NHC forecast.")
        else:
            raise RuntimeError("Error: Input variable 'forecast' must be of type 'int' or 'datetime.datetime'")

        #Get observed track as per NHC analyses
        track_dict = {'lat':[],'lon':[],'vmax':[],'type':[],'mslp':[],'date':[],'extra_obs':[],'special':[],'ace':0.0}
        use_carq = True
        for k in nhc_forecast_init:
            hrs = nhc_forecasts[k]['fhr']
            hrs_carq = carq_forecasts[k]['fhr'] if k in carq_forecast_init else []
            
            #Account for old years when hour 0 wasn't included directly
            #if 0 not in hrs and k in carq_forecast_init and 0 in hrs_carq:
            if self.dict['year'] < 2000 and k in carq_forecast_init and 0 in hrs_carq:
                
                use_carq = True
                hr_idx = hrs_carq.index(0)
                track_dict['lat'].append(carq_forecasts[k]['lat'][hr_idx])
                track_dict['lon'].append(carq_forecasts[k]['lon'][hr_idx])
                track_dict['vmax'].append(carq_forecasts[k]['vmax'][hr_idx])
                track_dict['mslp'].append(np.nan)
                track_dict['date'].append(carq_forecasts[k]['init'])

                itype = carq_forecasts[k]['type'][hr_idx]
                if itype == "": itype = get_storm_type(carq_forecasts[k]['vmax'][0],False)
                track_dict['type'].append(itype)

                hr = carq_forecasts[k]['init'].strftime("%H%M")
                track_dict['extra_obs'].append(0) if hr in ['0300','0900','1500','2100'] else track_dict['extra_obs'].append(1)
                track_dict['special'].append("")
                
            else:
                use_carq = False
                if 3 in hrs:
                    hr_idx = hrs.index(3)
                    hr_add = 3
                else:
                    hr_idx = 0
                    hr_add = 0
                track_dict['lat'].append(nhc_forecasts[k]['lat'][hr_idx])
                track_dict['lon'].append(nhc_forecasts[k]['lon'][hr_idx])
                track_dict['vmax'].append(nhc_forecasts[k]['vmax'][hr_idx])
                track_dict['mslp'].append(np.nan)
                track_dict['date'].append(nhc_forecasts[k]['init']+timedelta(hours=hr_add))

                itype = nhc_forecasts[k]['type'][hr_idx]
                if itype == "": itype = get_storm_type(nhc_forecasts[k]['vmax'][0],False)
                track_dict['type'].append(itype)

                hr = nhc_forecasts[k]['init'].strftime("%H%M")
                track_dict['extra_obs'].append(0) if hr in ['0300','0900','1500','2100'] else track_dict['extra_obs'].append(1)
                track_dict['special'].append("")
        
        #Add main elements from storm dict
        for key in ['id','operational_id','name','year']:
            track_dict[key] = self.dict[key]

        
        #Add carq to forecast dict as hour 0, if available
        if use_carq == True and forecast_dict['init'] in track_dict['date']:
            insert_idx = track_dict['date'].index(forecast_dict['init'])
            if 0 in forecast_dict['fhr']:
                forecast_dict['lat'][0] = track_dict['lat'][insert_idx]
                forecast_dict['lon'][0] = track_dict['lon'][insert_idx]
                forecast_dict['vmax'][0] = track_dict['vmax'][insert_idx]
                forecast_dict['mslp'][0] = track_dict['mslp'][insert_idx]
                forecast_dict['type'][0] = track_dict['type'][insert_idx]
            else:
                forecast_dict['fhr'].insert(0,0)
                forecast_dict['lat'].insert(0,track_dict['lat'][insert_idx])
                forecast_dict['lon'].insert(0,track_dict['lon'][insert_idx])
                forecast_dict['vmax'].insert(0,track_dict['vmax'][insert_idx])
                forecast_dict['mslp'].insert(0,track_dict['mslp'][insert_idx])
                forecast_dict['type'].insert(0,track_dict['type'][insert_idx])
            
        #Add other info to forecast dict
        forecast_dict['advisory_num'] = advisory_num
        forecast_dict['basin'] = self.basin
        
        #Plot storm
        plot_ax = self.plot_obj.plot_storm_nhc(forecast_dict,track_dict,track_labels,cone_days,domain,ax=ax,return_ax=return_ax,save_path=save_path,prop=prop,map_prop=map_prop)
        
        #Return axis
        if ax != None or return_ax == True: return plot_ax
        
    
    #PLOT FUNCTION FOR HURDAT
    def plot_gefs_ensembles(self,forecast,fhr=None,
                            prop_members = {'linewidth':0.5, 'linecolor':'k'},
                            prop_mean = {'linewidth':2.0, 'linecolor':'k'},
                            prop_gfs = {'linewidth':2.0, 'linecolor':'b'},
                            prop_ellipse = {'linewidth':2.0, 'linecolor':'r'},
                            prop_density = {'radius':200, 'cmap':plt.cm.YlOrRd, 'levels':[i for i in range(5,105,5)]},
                            domain="dynamic",ax=None,return_ax=False,cartopy_proj=None,save_path=None,map_prop={}):
        
        r"""
        (Add track history like we do for NHC forecasts)
        (Add verification for archived events)
        
        Creates a plot of individual GEFS ensemble tracks.
        
        Parameters
        ----------
        forecast : datetime.datetime
            Datetime object representing the GEFS run initialization.
        fhr : int or list, optional
            Forecast hour(s) to plot. If None (default), a plot of all forecast hours will be produced. If a list, multiple plots will be produced. If an integer, a single plot will be produced.
        plot_density : bool, optional
            If True, track density will be computed and plotted in addition to individual ensemble tracks.
        domain : str
            Domain for the plot. Default is "dynamic". Please refer to :ref:`options-domain` for available domain options.
        ax : axes
            Instance of axes to plot on. If none, one will be generated. Default is none.
        return_ax : bool
            If True, returns the axes instance on which the plot was generated for the user to further modify. Default is False.
        cartopy_proj : ccrs
            Instance of a cartopy projection to use. If none, one will be generated. Default is none.
        save_path : str
            Relative or full path of directory to save the image in. If none, image will not be saved.
        
        Other Parameters
        ----------------
        prop : dict
            Customization properties of storm track lines. Please refer to :ref:`options-prop` for available options.
        map_prop : dict
            Customization properties of Cartopy map. Please refer to :ref:`options-map-prop` for available options.
        """
        
        #Create instance of plot object
        try:
            self.plot_obj
        except:
            self.plot_obj = TrackPlot()
        
        #Create cartopy projection
        if cartopy_proj == None:
            if max(self.dict['lon']) > 150 or min(self.dict['lon']) < -150:
                self.plot_obj.create_cartopy(proj='PlateCarree',central_longitude=180.0)
            else:
                self.plot_obj.create_cartopy(proj='PlateCarree',central_longitude=0.0)
        else:
            self.plot_obj.proj = cartopy_proj
        
        #-------------------------------------------------------------------------
        
        #Get forecasts dict saved into storm object, if it hasn't been already
        try:
            self.forecast_dict
        except:
            self.get_operational_forecasts()
        
        #Create dict to store all data in
        ds = {'gfs':{'fhr':[],'lat':[],'lon':[],'vmax':[],'mslp':[],'date':[]},
              'gefs':{'fhr':[],'lat':[],'lon':[],'vmax':[],'mslp':[],'date':[],
                      'members':[],'ellipse_lat':[],'ellipse_lon':[]}
              }
        
        #String formatting for ensembles
        def str2(ens):
            if ens == 0: return "AC00"
            if ens < 10: return f"AP0{ens}"
            return f"AP{ens}"

        #Get GFS forecast entry
        try:
            forecast_gfs = self.forecast_dict['AVNO'][forecast.strftime("%Y%m%d%H")]
        except:
            raise RuntimeError("The requested initialization isn't available for this storm.")
        
        #Enter into dict entry
        ds['gfs']['fhr'] = [int(i) for i in forecast_gfs['fhr']]
        ds['gfs']['lat'] = [np.round(i,1) for i in forecast_gfs['lat']]
        ds['gfs']['lon'] = [np.round(i,1) for i in forecast_gfs['lon']]
        ds['gfs']['vmax'] = [float(i) for i in forecast_gfs['vmax']]
        ds['gfs']['mslp'] = forecast_gfs['mslp']
        ds['gfs']['date'] = [forecast+timedelta(hours=i) for i in forecast_gfs['fhr']]
        
        #Retrieve GEFS ensemble data (30 members 2019-present, 20 members prior)
        nens = 0
        for ens in range(0,31):
            
            #Create dict entry
            ds[f'gefs_{ens}'] = {'fhr':[],'lat':[],'lon':[],'vmax':[],'mslp':[],'date':[]}

            #Retrieve ensemble member data
            ens_str = str2(ens)
            if ens_str not in self.forecast_dict.keys(): continue
            forecast_ens = self.forecast_dict[ens_str][forecast.strftime("%Y%m%d%H")]

            #Enter into dict entry
            ds[f'gefs_{ens}']['fhr'] = [int(i) for i in forecast_ens['fhr']]
            ds[f'gefs_{ens}']['lat'] = [np.round(i,1) for i in forecast_ens['lat']]
            ds[f'gefs_{ens}']['lon'] = [np.round(i,1) for i in forecast_ens['lon']]
            ds[f'gefs_{ens}']['vmax'] = [float(i) for i in forecast_ens['vmax']]
            ds[f'gefs_{ens}']['mslp'] = forecast_ens['mslp']
            ds[f'gefs_{ens}']['date'] = [forecast+timedelta(hours=i) for i in forecast_ens['fhr']]
            nens += 1

        #Construct ensemble mean data
        #Iterate through all forecast hours
        for iter_fhr in range(0,246,6):

            #Temporary data arrays
            temp_data = {}
            for key in ds['gfs'].keys():
                if key not in ['date','fhr']: temp_data[key] = []

            #Iterate through ensemble member
            for ens in range(nens):

                #Determine if member has data valid at this forecast hour
                if iter_fhr in ds[f'gefs_{ens}']['fhr']:

                    #Retrieve index
                    idx = ds[f'gefs_{ens}']['fhr'].index(iter_fhr)

                    #Append data
                    for key in ds['gfs'].keys():
                        if key not in ['date','fhr']: temp_data[key].append(ds[f'gefs_{ens}'][key][idx])

            #Proceed if 20 or more ensemble members
            if len(temp_data['lat']) >= 10:

                #Append data
                for key in ds['gfs'].keys():
                    if key not in ['date','fhr']:
                        ds['gefs'][key].append(np.nanmean(temp_data[key]))
                ds['gefs']['fhr'].append(iter_fhr)
                ds['gefs']['date'].append(forecast+timedelta(hours=iter_fhr))
                ds['gefs']['members'].append(len(temp_data['lat']))

                #Calculate ellipse data
                if prop_ellipse != None:
                    ellipse_data = plot_ellipse(temp_data['lat'],temp_data['lon'])
                    ds['gefs']['ellipse_lon'].append(ellipse_data['xell'])
                    ds['gefs']['ellipse_lat'].append(ellipse_data['yell'])
        
        #Plot storm
        plot_ax = self.plot_obj.plot_ensembles(forecast,self.dict,fhr,prop_ensemble_members,prop_ensemble_mean,prop_gfs,prop_ellipse,prop_density,nens,domain,ds,ax=ax,return_ax=return_ax,map_prop=map_prop,save_path=save_path)
        
        #Return axis
        if ax != None or return_ax == True: return plot_ax
    
    def list_nhc_discussions(self):
        
        r"""
        Retrieves a list of NHC forecast discussions for this storm, archived on https://ftp.nhc.noaa.gov/atcf/archive/.
        
        Returns
        -------
        dict
            Dictionary containing entries for each forecast discussion for this storm.
        """
        
        #Check to ensure the data source is HURDAT
        if self.source != "hurdat":
            raise RuntimeError("Error: NHC data can only be accessed when HURDAT is used as the data source.")
        
        #Get storm ID & corresponding data URL
        storm_id = self.dict['operational_id']
        storm_year = self.dict['year']
        
        #Error check
        if storm_id == '':
            raise RuntimeError("Error: This storm was identified post-operationally. No NHC operational data is available.")
        
        #Get list of available NHC advisories & map discussions
        if storm_year == (dt.now()).year:
            
            #Get list of all discussions for all storms this year
            url_disco = 'https://ftp.nhc.noaa.gov/atcf/dis/'
            page = requests.get(url_disco).text
            content = page.split("\n")
            files = []
            for line in content:
                if ".discus." in line and self.id.lower() in line:
                    filename = line.split('">')[1]
                    filename = filename.split("</a>")[0]
                    files.append(filename)
            del content
            
            #Read in all NHC forecast discussions
            discos = {'id':[],'utc_date':[],'url':[],'mode':0}
            for file in files:
                
                #Get info about forecast
                file_info = file.split(".")
                disco_number = int(file_info[2])
                
                #Open file to get info about time issued
                f = urllib.request.urlopen(url_disco + file)
                content = f.read()
                content = content.decode("utf-8")
                content = content.split("\n")
                f.close()
                
                #Figure out time issued
                hr = content[5].split(" ")[0]
                zone = content[5].split(" ")[2]
                disco_time = num_to_str2(int(hr)) + ' '.join(content[5].split(" ")[1:])
                
                format_time = content[5].split(" ")[0]
                if len(format_time) == 3: format_time = "0" + format_time
                format_time = format_time + " " +  ' '.join(content[5].split(" ")[1:])
                disco_date = dt.strptime(format_time,f'%I00 %p {zone} %a %b %d %Y')
                
                time_zones = {
                'ADT':-3,
                'AST':-4,
                'EDT':-4,
                'EST':-5,
                'CDT':-5,
                'CST':-6,
                'MDT':-6,
                'MST':-7,
                'PDT':-7,
                'PST':-8,
                'HDT':-9,
                'HST':-10}
                offset = time_zones.get(zone,0)
                disco_date = disco_date + timedelta(hours=offset*-1)
                
                #Add times issued
                discos['id'].append(disco_number)
                discos['utc_date'].append(disco_date)
                discos['url'].append(url_disco + file)
            
        elif storm_year < 1992:
            raise RuntimeError("NHC discussion data is unavailable.")
        elif storm_year < 2000:
            #Get directory path of storm and read it in
            url_disco = f"https://ftp.nhc.noaa.gov/atcf/archive/{storm_year}/messages/"
            url = url_disco + f'{storm_id.lower()}_msg.zip'
            if requests.get(url).status_code != 200: raise RuntimeError("NHC discussion data is unavailable.")
            request = urllib.request.Request(url)
            response = urllib.request.urlopen(request)
            file_like_object = BytesIO(response.read())
            tar = zipfile.ZipFile(file_like_object)
            
            #Get file list
            members = '\n'.join([i for i in tar.namelist()])
            nums = "[0123456789]"
            search_pattern = f'n{storm_id[0:4].lower()}{str(storm_year)[2:]}.[01]{nums}{nums}'
            pattern = re.compile(search_pattern)
            filelist = pattern.findall(members)
            files = []
            for file in filelist:
                if file not in files: files.append(file) #remove duplicates
            
            #Read in all NHC forecast discussions
            discos = {'id':[],'utc_date':[],'url':[],'mode':4}
            for file in files:
                
                #Get info about forecast
                file_info = file.split(".")
                disco_number = int(file_info[1])
                
                #Open file to get info about time issued
                members = tar.namelist()
                members_names = [i for i in members]
                idx = members_names.index(file)
                content = (tar.read(members[idx])).decode()
                content = content.split("\n")
                
                #Figure out time issued
                slice_idx = 5 if storm_year < 1998 else 4
                for temp_idx in [slice_idx,slice_idx-1,slice_idx+1,slice_idx-2,slice_idx+2]:
                    try:
                        hr = content[temp_idx].split(" ")[0]
                        if 'NOON' in content[temp_idx]:
                            temp_line = content[temp_idx].replace("NOON","12 PM")
                            zone = temp_line.split(" ")[1]
                            disco_date = dt.strptime(temp_line.rstrip(),f'%I %p {zone} %a %b %d %Y')
                        else:
                            zone = content[temp_idx].split(" ")[2]
                            disco_date = dt.strptime(content[temp_idx].rstrip(),f'%I %p {zone} %a %b %d %Y')
                    except:
                        pass
                
                time_zones = {
                'ADT':-3,
                'AST':-4,
                'EDT':-4,
                'EST':-5,
                'CDT':-5,
                'CST':-6,
                'MDT':-6,
                'MST':-7,
                'PDT':-7,
                'PST':-8,
                'HDT':-9,
                'HST':-10}
                offset = time_zones.get(zone,0)
                disco_date = disco_date + timedelta(hours=offset*-1)
                
                #Add times issued
                discos['id'].append(disco_number)
                discos['utc_date'].append(disco_date)
                discos['url'].append(file)
                
            response.close()
            tar.close()
            
        elif storm_year == 2000:
            #Get directory path of storm and read it in
            url_disco = f"https://ftp.nhc.noaa.gov/atcf/archive/{storm_year}/messages/"
            url = url_disco + f'{storm_id.lower()}.msgs.tar.gz'
            if requests.get(url).status_code != 200: raise RuntimeError("NHC discussion data is unavailable.")
            request = urllib.request.Request(url)
            response = urllib.request.urlopen(request)
            file_like_object = BytesIO(response.read())
            tar = tarfile.open(fileobj=file_like_object)
            
            #Get file list
            members = '\n'.join([i.name for i in tar.getmembers()])
            nums = "[0123456789]"
            search_pattern = f'N{storm_id[0:4]}{str(storm_year)[2:]}.[01]{nums}{nums}'
            pattern = re.compile(search_pattern)
            filelist = pattern.findall(members)
            files = []
            for file in filelist:
                if file not in files: files.append(file) #remove duplicates
            
            #Read in all NHC forecast discussions
            discos = {'id':[],'utc_date':[],'url':[],'mode':3}
            for file in files:

                #Get info about forecast
                file_info = file.split(".")
                disco_number = int(file_info[1])
                
                #Open file to get info about time issued
                members = tar.getmembers()
                members_names = [i.name for i in members]
                idx = members_names.index(file)
                f = tar.extractfile(members[idx])
                content = (f.read()).decode()
                f.close()
                content = content.split("\n")
                
                #Figure out time issued
                hr = content[4].split(" ")[0]
                zone = content[4].split(" ")[2]
                disco_time = num_to_str2(int(hr)) + ' '.join(content[4].split(" ")[1:])
                disco_date = dt.strptime(content[4],f'%I %p {zone} %a %b %d %Y')
                
                time_zones = {
                'ADT':-3,
                'AST':-4,
                'EDT':-4,
                'EST':-5,
                'CDT':-5,
                'CST':-6,
                'MDT':-6,
                'MST':-7,
                'PDT':-7,
                'PST':-8,
                'HDT':-9,
                'HST':-10}
                offset = time_zones.get(zone,0)
                disco_date = disco_date + timedelta(hours=offset*-1)
                
                #Add times issued
                discos['id'].append(disco_number)
                discos['utc_date'].append(disco_date)
                discos['url'].append(file)
                
            response.close()
            tar.close()
            
        elif storm_year in range(2001,2006):
            #Get directory path of storm and read it in
            url_disco = f"https://ftp.nhc.noaa.gov/atcf/archive/{storm_year}/messages/"
            url = url_disco + f'{storm_id.lower()}_msgs.tar.gz'
            if storm_year < 2003: url = url_disco + f'{storm_id.lower()}.msgs.tar.gz'
            if requests.get(url).status_code != 200: raise RuntimeError("NHC discussion data is unavailable.")
            request = urllib.request.Request(url)
            response = urllib.request.urlopen(request)
            file_like_object = BytesIO(response.read())
            tar = tarfile.open(fileobj=file_like_object)

            #Get file list
            members = '\n'.join([i.name for i in tar.getmembers()])
            nums = "[0123456789]"
            search_pattern = f'{storm_id.lower()}.discus.[01]{nums}{nums}.{nums}{nums}{nums}{nums}{nums}{nums}{nums}{nums}'
            pattern = re.compile(search_pattern)
            filelist = pattern.findall(members)
            files = []
            for file in filelist:
                if file not in files: files.append(file) #remove duplicates
            response.close()
            tar.close()
            
            #Read in all NHC forecast discussions
            discos = {'id':[],'utc_date':[],'url':[],'mode':1}
            for file in files:

                #Get info about forecast
                file_info = file.split(".")
                disco_number = int(file_info[2])
                disco_time = file_info[3]
                disco_year = storm_year
                if disco_time[0:2] == "01" and int(storm_id[2:4]) > 3:
                    disco_year = storm_year + 1
                disco_date = dt.strptime(str(disco_year)+disco_time,'%Y%m%d%H%M')

                discos['id'].append(disco_number)
                discos['utc_date'].append(disco_date)
                discos['url'].append(file)
                
            if storm_year < 2003: discos['mode'] = 2
            
        else:
            #Retrieve list of NHC discussions for this storm
            url_disco = f"https://ftp.nhc.noaa.gov/atcf/archive/{storm_year}/messages/"
            if requests.get(url_disco).status_code != 200: raise RuntimeError("NHC discussion data is unavailable.")
            path_disco = urllib.request.urlopen(url_disco)
            string = path_disco.read().decode('utf-8')
            nums = "[0123456789]"
            search_pattern = f'{storm_id.lower()}.discus.[01]{nums}{nums}.{nums}{nums}{nums}{nums}{nums}{nums}{nums}{nums}'
            pattern = re.compile(search_pattern)
            filelist = pattern.findall(string)
            files = []
            for file in filelist:
                if file not in files: files.append(file) #remove duplicates
            path_disco.close()

            #Read in all NHC forecast discussions
            discos = {'id':[],'utc_date':[],'url':[],'mode':0}
            for file in files:

                #Get info about forecast
                file_info = file.split(".")
                disco_number = int(file_info[2])
                disco_time = file_info[3]
                disco_year = storm_year
                if disco_time[0:2] == "01" and int(storm_id[2:4]) > 3:
                    disco_year = storm_year + 1
                disco_date = dt.strptime(str(disco_year)+disco_time,'%Y%m%d%H%M')

                discos['id'].append(disco_number)
                discos['utc_date'].append(disco_date)
                discos['url'].append(url_disco + file)
                
        #Return dict entry
        try:
            discos
        except:
            raise RuntimeError("NHC discussion data is unavailable.")
            
        if len(discos['id']) == 0:
            raise RuntimeError("NHC discussion data is unavailable.")
        return discos
        
    def get_nhc_discussion(self,forecast,save_path=None):
        
        r"""
        Retrieves a single NHC forecast discussion.
        
        Parameters
        ----------
        forecast : datetime.datetime or int
            Datetime object representing the desired forecast discussion time (in UTC), or integer representing the forecast discussion ID. If -1 is passed, the latest forecast discussion is returned.
        save_path : str, optional
            Directory path to save the forecast discussion text to. If None (default), forecast won't be saved.
        
        Returns
        -------
        dict
            Dictionary containing the forecast discussion text and accompanying information about this discussion.
        """
        
        #Check to ensure the data source is HURDAT
        if self.source != "hurdat":
            msg = "Error: NHC data can only be accessed when HURDAT is used as the data source."
            raise RuntimeError(msg)
        
        #Get storm ID & corresponding data URL
        storm_id = self.dict['operational_id']
        storm_year = self.dict['year']
        
        #Error check
        if storm_id == '':
            msg = "No NHC operational data is available for this storm."
            raise RuntimeError(msg)
        
        #Error check
        if isinstance(forecast,int) == False and isinstance(forecast,dt) == False:
            msg = "forecast must be of type int or datetime.datetime"
            raise TypeError(msg)
        
        #Get list of storm discussions
        disco_dict = self.list_nhc_discussions()
        
        if isinstance(forecast,dt) == True:
            #Find closest discussion to the time provided
            disco_times = disco_dict['utc_date']
            disco_ids = [int(i) for i in disco_dict['id']]
            disco_diff = np.array([(i-forecast).days + (i-forecast).seconds/86400 for i in disco_times])
            closest_idx = np.abs(disco_diff).argmin()
            closest_diff = disco_diff[closest_idx]
            closest_id = disco_ids[closest_idx]
            closest_time = disco_times[closest_idx]
        
            #Raise warning if difference is >=1 day
            if np.abs(closest_diff) >= 1.0:
                warnings.warn(f"The date provided is unavailable or outside of the duration of the storm. Use the \"list_nhc_discussions()\" function to retrieve a list of available NHC discussions for this storm. Returning the closest available NHC discussion.")
                
        if isinstance(forecast,int) == True:
            #Find closest discussion ID to the one provided
            disco_times = disco_dict['utc_date']
            disco_ids = [int(i) for i in disco_dict['id']]
            if forecast == -1:
                closest_idx = -1
            else:
                disco_diff = np.array([i-forecast for i in disco_ids])
                closest_idx = np.abs(disco_diff).argmin()
                closest_diff = disco_diff[closest_idx]
                
                #Raise warning if difference is >=1 ids
                if np.abs(closest_diff) >= 2.0:
                    msg = f"The ID provided is unavailable or outside of the duration of the storm. Use the \"list_nhc_discussions()\" function to retrieve a list of available NHC discussions for this storm. Returning the closest available NHC discussion."
                    warnings.warn(msg)

            closest_id = disco_ids[closest_idx]
            closest_time = disco_times[closest_idx]
        
            
        #Read content of NHC forecast discussion
        if disco_dict['mode'] == 0:
            url_disco = disco_dict['url'][closest_idx]
            if requests.get(url_disco).status_code != 200: raise RuntimeError("NHC discussion data is unavailable.")
            f = urllib.request.urlopen(url_disco)
            content = f.read()
            content = content.decode("utf-8")
            f.close()
            
        elif disco_dict['mode'] in [1,2,3]:
            #Get directory path of storm and read it in
            url_disco = f"https://ftp.nhc.noaa.gov/atcf/archive/{storm_year}/messages/"
            url = url_disco + f'{storm_id.lower()}_msgs.tar.gz'
            if disco_dict['mode'] in [2,3]: url = url_disco + f'{storm_id.lower()}.msgs.tar.gz'
            if requests.get(url).status_code != 200: raise RuntimeError("NHC discussion data is unavailable.")
            request = urllib.request.Request(url)
            response = urllib.request.urlopen(request)
            file_like_object = BytesIO(response.read())
            tar = tarfile.open(fileobj=file_like_object)
            
            members = tar.getmembers()
            members_names = [i.name for i in members]
            idx = members_names.index(disco_dict['url'][closest_idx])
            f = tar.extractfile(members[idx])
            content = (f.read()).decode()
            f.close()
            tar.close()
            response.close()
            
        elif disco_dict['mode'] in [4]:
            #Get directory path of storm and read it in
            url_disco = f"https://ftp.nhc.noaa.gov/atcf/archive/{storm_year}/messages/"
            url = url_disco + f'{storm_id.lower()}_msg.zip'
            if requests.get(url).status_code != 200: raise RuntimeError("NHC discussion data is unavailable.")
            request = urllib.request.Request(url)
            response = urllib.request.urlopen(request)
            file_like_object = BytesIO(response.read())
            tar = zipfile.ZipFile(file_like_object)
            
            members = tar.namelist()
            members_names = [i for i in members]
            idx = members_names.index(disco_dict['url'][closest_idx])
            content = (tar.read(members[idx])).decode()
            tar.close()
            response.close()
        
        #Save file, if specified
        if save_path != None:
            closest_time = disco_times[closest_idx].strftime("%Y%m%d_%H%M")
            fname = f"nhc_disco_{self.name.lower()}_{self.year}_{closest_time}.txt"
            o = open(save_path+fname,"w")
            o.write(content)
            o.close()
        
        #Return text of NHC forecast discussion
        return {'id':closest_id,'time_issued':closest_time,'text':content}
    
    
    def query_nhc_discussions(self,query):
        
        r"""
        Searches for the given word or phrase through all NHC forecast discussions for this storm.
        
        Parameters
        ----------
        query : str or list
            String or list representing a word(s) or phrase(s) to search for within the NHC forecast discussions (e.g., "rapid intensification"). Query is case insensitive.
        
        Returns
        -------
        list
            List of dictionaries containing all relevant forecast discussions.
        """
        
        #Check to ensure the data source is HURDAT
        if self.source != "hurdat":
            msg = "Error: NHC data can only be accessed when HURDAT is used as the data source."
            raise RuntimeError(msg)
        
        #Get storm ID & corresponding data URL
        storm_id = self.dict['operational_id']
        storm_year = self.dict['year']
        
        #Error check
        if storm_id == '':
            msg = "No NHC operational data is available for this storm."
            raise RuntimeError(msg)
        if isinstance(query,str) == False and isinstance(query,list) == False:
            msg = "'query' must be of type str or list."
            raise TypeError(msg)
        if isinstance(query,list) == True:
            for i in query:
                if isinstance(i,str) == False:
                    msg = "Entries of list 'query' must be of type str."
                    raise TypeError(msg)
        
        #Get list of storm discussions
        disco_dict = self.list_nhc_discussions()
        
        #Iterate over every entry to retrieve its discussion text
        output = []
        for idx,forecast_date in enumerate(disco_dict['utc_date']):
            
            #Get forecast discussion
            forecast = self.get_nhc_discussion(forecast=forecast_date)
            
            #Get forecast text and query for word
            text = forecast['text'].lower()
            
            #If found, add into list
            if isinstance(query,str) == True:
                if text.find(query.lower()) >= 0: output.append(forecast)
            else:
                found = False
                for i_query in query:
                    if text.find(i_query.lower()) >= 0: found = True
                if found == True: output.append(forecast)
            
        #Return list
        return output
    

    def get_operational_forecasts(self):

        r"""
        Retrieves operational model and NHC forecasts throughout the entire life duration of the storm.

        Returns
        -------
        dict
            Dictionary containing all forecast entries.
        """
        
        #Real time ensemble data:
        #https://www.ftp.ncep.noaa.gov/data/nccf/com/ens_tracker/prod/
        
        #Check to ensure the data source is HURDAT
        if self.source != "hurdat":
            msg = "NHC data can only be accessed when HURDAT is used as the data source."
            raise RuntimeError(msg)
            
        #If forecasts dict already exist, simply return the dict
        try:
            self.forecast_dict
            return self.forecast_dict
        except:
            pass

        #Get storm ID & corresponding data URL
        storm_id = self.dict['operational_id']
        storm_year = self.dict['year']
        if storm_year <= 2006: storm_id = self.dict['id']
        if storm_year < 1954:
            msg = "Forecast data is unavailable for storms prior to 1954."
            raise RuntimeError(msg)
        
        #Error check
        if storm_id == '':
            msg = "No NHC operational data is available for this storm."
            raise RuntimeError(msg)

        #Check if archive directory exists for requested year, if not redirect to realtime directory
        url_models = f"https://ftp.nhc.noaa.gov/atcf/archive/{storm_year}/a{storm_id.lower()}.dat.gz"
        if requests.get(url_models).status_code != 200:
            url_models = f"https://ftp.nhc.noaa.gov/atcf/aid_public/a{storm_id.lower()}.dat.gz"

        #Retrieve model data text
        if requests.get(url_models).status_code == 200:
            request = urllib.request.Request(url_models)
            response = urllib.request.urlopen(request)
            sio_buffer = BytesIO(response.read())
            gzf = gzip.GzipFile(fileobj = sio_buffer)
            data = gzf.read()
            content = data.splitlines()
            content = [(i.decode()).split(",") for i in content]
            content = [i for i in content if len(i) > 10]
            response.close()
        else:
            raise RuntimeError("No NHC operational data is available for this storm.")

        #Iterate through every line in content:
        forecasts = {}
        for line in content:

            #Get basic components
            lineArray = [i.replace(" ","") for i in line]
            basin,number,run_init,n_a,model,fhr,lat,lon,vmax,mslp,stype = lineArray[:11]

            #Enter into forecast dict
            if model not in forecasts.keys(): forecasts[model] = {}
            if run_init not in forecasts[model].keys(): forecasts[model][run_init] = {
                'fhr':[],'lat':[],'lon':[],'vmax':[],'mslp':[],'type':[],'init':dt.strptime(run_init,'%Y%m%d%H')
            }

            #Format lat & lon
            fhr = int(fhr)
            if "N" in lat:
                lat_temp = lat.split("N")[0]
                lat = float(lat_temp) * 0.1
            elif "S" in lat:
                lat_temp = lat.split("S")[0]
                lat = float(lat_temp) * -0.1
            if "W" in lon:
                lon_temp = lon.split("W")[0]
                lon = float(lon_temp) * -0.1
            elif "E" in lon:
                lon_temp = lon.split("E")[0]
                lon = float(lon_temp) * 0.1
            
            #Format vmax & MSLP
            if vmax == '':
                vmax = np.nan
            else:
                vmax = int(vmax)
                if vmax < 10 or vmax > 300: vmax = np.nan
            if mslp == '':
                mslp = np.nan
            else:
                mslp = int(mslp)
                if mslp < 1: mslp = np.nan

            #Add forecast data to dict if forecast hour isn't already there
            if fhr not in forecasts[model][run_init]['fhr']:
                if model in ['OFCL','OFCI'] and fhr > 120:
                    pass
                else:
                    if lat == 0.0 and lon == 0.0:
                        continue
                    forecasts[model][run_init]['fhr'].append(fhr)
                    forecasts[model][run_init]['lat'].append(lat)
                    forecasts[model][run_init]['lon'].append(lon)
                    forecasts[model][run_init]['vmax'].append(vmax)
                    forecasts[model][run_init]['mslp'].append(mslp)
                    
                    #Get storm type, if it can be determined
                    if stype in ['','DB'] and vmax != 0 and np.isnan(vmax) == False:
                        stype = get_storm_type(vmax,False)
                    forecasts[model][run_init]['type'].append(stype)

        #Save dict locally
        self.forecast_dict = forecasts
        
        #Return dict
        return forecasts

    
    def download_tcr(self,save_path=""):
        
        r"""
        Downloads the NHC offical Tropical Cyclone Report (TCR) for the requested storm to the requested directory. Available only for storms with advisories issued by the National Hurricane Center.
        
        Parameters
        ----------
        save_path : str
            Path of directory to download the TCR into. Default is current working directory.
        """
        
        #Error check
        if self.source != "hurdat":
            msg = "NHC data can only be accessed when HURDAT is used as the data source."
            raise RuntimeError(msg)
        if self.year < 1995:
            msg = "Tropical Cyclone Reports are unavailable prior to 1995."
            raise RuntimeError(msg)
        if isinstance(save_path,str) == False:
            msg = "'save_path' must be of type str."
            raise TypeError(msg)
        
        #Format URL
        storm_id = self.dict['id'].upper()
        storm_name = self.dict['name'].title()
        url = f"https://www.nhc.noaa.gov/data/tcr/{storm_id}_{storm_name}.pdf"
        
        #Check to make sure PDF is available
        request = requests.get(url)
        if request.status_code != 200:
            msg = "This tropical cyclone does not have a Tropical Cyclone Report (TCR) available."
            raise RuntimeError(msg)
        
        #Retrieve PDF
        response = requests.get(url)
        full_path = os.path.join(save_path,f"TCR_{storm_id}_{storm_name}.pdf")
        with open(full_path, 'wb') as f:
            f.write(response.content)

            
    def plot_tors(self,dist_thresh=1000,Tors=None,domain="dynamic",plotPPH=False,plot_all=False,\
                  ax=None,return_ax=False,cartopy_proj=None,prop={},map_prop={}):
                
        r"""
        Creates a plot of the storm and associated tornado tracks.
        
        Parameters
        ----------
        dist_thresh : int
            Distance threshold (in kilometers) from the tropical cyclone track over which to attribute tornadoes to the TC. Default is 1000 km.
        Tors : pandas.DataFrame
            DataFrame containing tornado data associated with the storm. If None, data is automatically retrieved from TornadoDatabase. A dataframe of tornadoes associated with the TC will then be saved to this instance of storm
                for future use.
        domain : str
            Domain for the plot. Default is "dynamic". Please refer to :ref:`options-domain` for available domain options.
        plotPPH : bool or str
            Whether to plot practically perfect forecast (PPH). True defaults to "daily". Default is False.

            * **False** - no PPH plot.
            * **True** - defaults to "daily".
            * **"total"** - probability of a tornado within 25mi of a point during the period of time selected.
            * **"daily"** - average probability of a tornado within 25mi of a point during a day starting at 12 UTC.
        plot_all : bool
            Whether to plot dots for all observations along the track. If false, dots will be plotted every 6 hours. Default is false.
        ax : axes
            Instance of axes to plot on. If none, one will be generated. Default is none.
        return_ax : bool
            If True, returns the axes instance on which the plot was generated for the user to further modify. Default is False.
        cartopy_proj : ccrs
            Instance of a cartopy projection to use. If none, one will be generated. Default is none.
        
        Other Parameters
        ----------------
        prop : dict
            Customization properties of plot.
        map_prop : dict
            Customization properties of Cartopy map. Please refer to :ref:`options-map-prop` for available options.
        """
        
        #Set default colormap for TC plots to Wistia
        try:
            prop['PPHcolors']
        except:
            prop['PPHcolors']='Wistia'
        
        if Tors == None:
            try:
                self.stormTors
            except:
                warn_message = "Reading in tornado data for this storm. If you seek to analyze tornado data for multiple storms, run \"TrackDataset.assign_storm_tornadoes()\" to avoid this warning in the future."
                warnings.warn(warn_message)
                Tors = TornadoDataset()
                self.stormTors = Tors.get_storm_tornadoes(self,dist_thresh)
    
        #Error check if no tornadoes are found
        if len(self.stormTors) == 0:
            raise RuntimeError("No tornadoes were found with this storm.")
    
        #Warning if few tornadoes were found
        if len(self.stormTors) < 5:
            warn_message = f"{len(self.stormTors)} tornadoes were found with this storm. Default domain to east_conus."
            warnings.warn(warn_message)
            domain = 'east_conus'
    
        #Create instance of plot object
        self.plot_obj_tc = TrackPlot()
        try:
            self.plot_obj_tor = TornadoPlot()
        except:
            from ..tornado.plot import TornadoPlot
            self.plot_obj_tor = TornadoPlot()
        
        #Create cartopy projection
        if cartopy_proj == None:
            if max(self.dict['lon']) > 150 or min(self.dict['lon']) < -150:
                self.plot_obj_tor.create_cartopy(proj='PlateCarree',central_longitude=180.0)
                self.plot_obj_tc.create_cartopy(proj='PlateCarree',central_longitude=180.0)
            else:
                self.plot_obj_tor.create_cartopy(proj='PlateCarree',central_longitude=0.0)
                self.plot_obj_tc.create_cartopy(proj='PlateCarree',central_longitude=0.0)
                
        #Plot tornadoes
        plot_ax,leg_tor,domain = self.plot_obj_tor.plot_tornadoes(self.stormTors,domain,ax=ax,return_ax=True,return_domain=True,\
                                             plotPPH=plotPPH,prop=prop,map_prop=map_prop)
        tor_title = plot_ax.get_title('left')

        #Plot storm
        plot_ax = self.plot_obj_tc.plot_storm(self.dict,domain=domain,ax=plot_ax,prop=prop,map_prop=map_prop)
        
        plot_ax.add_artist(leg_tor)
        
        storm_title = plot_ax.get_title('left')
        plot_ax.set_title(f'{storm_title}\n{tor_title}',loc='left',fontsize=17,fontweight='bold')
        
        #Return axis
        if ax != None or return_ax == True: 
            return plot_ax
        else:
            plt.show()
            plt.close()


    def plot_TCtors_rotated(self,dist_thresh=1000,return_ax=False):
        
        r"""
        Plot tracks of tornadoes relative to the storm motion vector of the tropical cyclone.
        
        Parameters
        ----------
        dist_thresh : int
            Distance threshold (in kilometers) from the tropical cyclone track over which to attribute tornadoes to the TC. Default is 1000 km. Ignored if tornado data was passed into Storm from TrackDataset.
        return_ax : bool
            If True, returns the axes instance on which the plot was generated for the user to further modify. Default is False.
        
        Notes
        -----
        The motion vector is oriented upwards (in the +y direction).
        """
        
        #Checks to see if stormTors exists
        try:
            self.stormTors
            dist_thresh = self.tornado_dist_thresh
        except:
            warn_message = "Reading in tornado data for this storm. If you seek to analyze tornado data for multiple storms, run \"TrackDataset.assign_storm_tornadoes()\" to avoid this warning in the future."
            warnings.warn(warn_message)
            Tors = TornadoDataset()
            stormTors = Tors.get_storm_tornadoes(self,dist_thresh)
            self.stormTors = Tors.rotateToHeading(self,stormTors)
        
        #Create figure for plotting
        plt.figure(figsize=(9,9),dpi=150)
        ax = plt.subplot()
        
        #Default EF color scale
        EFcolors = get_colors_ef('default')
        
        #Plot all tornado tracks in motion relative coords
        for _,row in self.stormTors.iterrows():
            plt.plot([row['rot_xdist_s'],row['rot_xdist_e']+.01],[row['rot_ydist_s'],row['rot_ydist_e']+.01],\
                     lw=2,c=EFcolors[row['mag']])
            
        #Plot dist_thresh radius
        ax.set_facecolor('#F6F6F6')
        circle = plt.Circle((0,0), dist_thresh, color='w')
        ax.add_artist(circle)
        an = np.linspace(0, 2 * np.pi, 100)
        ax.plot(dist_thresh * np.cos(an), dist_thresh * np.sin(an),'k')
        ax.plot([-dist_thresh,dist_thresh],[0,0],'k--',lw=.5)
        ax.plot([0,0],[-dist_thresh,dist_thresh],'k--',lw=.5)
        
        #Plot motion vector
        plt.arrow(0, -dist_thresh*.1, 0, dist_thresh*.2, length_includes_head=True,
          head_width=45, head_length=45,fc='k',lw=2,zorder=100)
        
        #Labels
        ax.set_aspect('equal', 'box')
        ax.set_xlabel('Left/Right of Storm Heading (km)',fontsize=13)
        ax.set_ylabel('Behind/Ahead of Storm Heading (km)',fontsize=13)
        ax.set_title(f'{self.name} {self.year} tornadoes relative to heading',fontsize=17)
        ax.tick_params(axis='both', which='major', labelsize=11.5)
        
        #Add legend
        handles=[]
        for ef,color in enumerate(EFcolors):
            count = len(self.stormTors[self.stormTors['mag']==ef])
            handles.append(mlines.Line2D([], [], linestyle='-',color=color,label=f'EF-{ef} ({count})'))
        ax.legend(handles=handles,loc='lower left',fontsize=11.5)
        
        #Add attribution
        ax.text(0.99,0.01,plot_credit(),fontsize=8,color='k',alpha=0.7,
                transform=ax.transAxes,ha='right',va='bottom',zorder=10)
        
        #Return axis or show figure
        if return_ax == True:
            return ax
        else:
            plt.show()
            plt.close()
            
    def get_recon(self,deltap_thresh=8,save_path="",read_path="",mission_url_list=None,update=False):
        
        r"""
        Creates an instance of ReconDataset for this storm's data. Saves it as an attribute of this object (storm.recon).
        
        Parameters
        ----------
        storm : tropycal.tracks.Storm
            Requested storm as an instance of a Storm object.
        save_path : str, optional
            Filepath to save recon data in. Recommended in order to avoid having to re-read in the data.
        read_path : str, optional
            Filepath to read saved recon data from. If specified, "save_path" cannot be passed as an argument.
        """
        
        self.recon = ReconDataset(self,deltap_thresh,mission_url_list,save_path,read_path,update)
                
    def get_archer(self):
        
        r"""
        Retrieves satellite-derived Archer track data for this storm, if available. Saves it as an attribute of this object (storm.archer).
        """
        
        #Format URL
        url = f'http://tropic.ssec.wisc.edu/real-time/adt/archive{self.year}/{self.id[2:4]}{self.id[1]}-list.txt'
        
        #Read in data
        a = requests.get(url).content.decode("utf-8") 
        content = [[c.strip() for c in b.split()] for b in a.split('\n')]
        #data = [[dt.strptime(line[0]+'/'+line[1][:4],'%Y%b%d/%H%M'),-1*float(line[-4]),float(line[-5])] for line in content[-100:-3]]
        archer = {}
        for name in ['time','lat','lon','mnCldTmp']:
            archer[name]=[]
        for i,line in enumerate(content):
            try:
                ndx = ('MWinit' in line[-1])
                archer['time'].append(dt.strptime(line[0]+'/'+line[1][:4],'%Y%b%d/%H%M'))
                archer['lat'].append(float(line[-5-ndx]))
                archer['lon'].append(-1*float(line[-4-ndx]))
                archer['mnCldTmp'].append(float(line[-9-ndx]))
            except:
                continue
        self.archer = archer
    <|MERGE_RESOLUTION|>--- conflicted
+++ resolved
@@ -158,20 +158,12 @@
                 self.coords['realtime'] = False
         
         else:
-<<<<<<< HEAD
             
             #This functionality currently does not exist
             raise ExceptionError("This functionality has not been implemented yet.")
     
-    def sel_time(self,start_time,end_time=None):
-=======
-            self.realtime = False
-            self.coords['realtime'] = False
-
-
     def sel(self,time=None,lat=None,lon=None,vmax=None,mslp=None,\
             dvmax_dt=None,dmslp_dt=None,stormtype=None,method='exact'):
->>>>>>> 7afd1e81
         
         r"""
         Subset this storm by any of its parameters and return a new storm object.
