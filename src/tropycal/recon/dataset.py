--- conflicted
+++ resolved
@@ -300,23 +300,10 @@
             timestr = [f'{start_time:%Y%m%d}']+\
                         [f'{t:%Y%m%d}' for t in self.storm.dict['date'] if t>start_time]+\
                         [f'{end_time:%Y%m%d}']
-<<<<<<< HEAD
-
-            #Retrieve list of files in URL and filter by storm dates
-            page = requests.get(self.archiveURL).text
-            content = page.split("\n")
-            files = []
-            for line in content:
-                if ".txt" in line: files.append(((line.split('txt">')[1]).split("</a>")[0]).split("."))
-            del content
-            files = sorted([i for i in files if i[1][:8] in timestr],key=lambda x: x[1])
-            linksub = [self.archiveURL+'.'.join(l) for l in files]
-=======
-            
+
             archive = pd.read_html(self.archiveURL)[0]
             linktimes = sorted([l.split('.') for l in archive['Name'] if isinstance(l,str) and 'txt' in l],key=lambda x: x[1])
             linksub = [self.archiveURL+'.'.join(l) for l in linktimes if l[1][:8] in timestr]
->>>>>>> 7a00c024
             
             timer_start = dt.now()
             print(f'Searching through recon HDOB files between {timestr[0]} and {timestr[-1]} ...')
